--- conflicted
+++ resolved
@@ -89,11 +89,8 @@
     "sphinxcontrib-bibtex",    # Allows us to cite bibtex references in the docs
     "sphinxcontrib-mermaid",   # Enable mermaid diagrams in the docs
     "sphinxcontrib-typer",     # Allows us to include typer CLI in the docs
-<<<<<<< HEAD
     "sphinxcontrib-autoyaml",  # Allows us to include yaml in the docs
     "sphinx-design",           # Allows us to include tabs in the docs
-=======
->>>>>>> d12db87f
 ]
 
 # Dependencies that require a GPU to install
