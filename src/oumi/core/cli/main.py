import sys

import typer

from oumi.core.cli.cli_utils import CONTEXT_ALLOW_EXTRA_ARGS
from oumi.core.cli.evaluate import evaluate
from oumi.core.cli.infer import infer
from oumi.core.cli.judge import conversations, dataset, model
from oumi.core.cli.launch import down, status, stop, up, which
from oumi.core.cli.launch import run as launcher_run
from oumi.core.cli.train import train


def get_app() -> typer.Typer:
    """Create the Typer CLI app."""
    app = typer.Typer(pretty_exceptions_enable=False)
    app.command(
        context_settings=CONTEXT_ALLOW_EXTRA_ARGS,
        help="Evaluate a model.",
    )(evaluate)
    app.command(  # Alias for evaluate
        name="eval",
        hidden=True,
        context_settings=CONTEXT_ALLOW_EXTRA_ARGS,
        help="Evaluate a model.",
    )(evaluate)
    app.command(
        context_settings=CONTEXT_ALLOW_EXTRA_ARGS,
        help="Run inference on a model.",
    )(infer)
    app.command(
        context_settings=CONTEXT_ALLOW_EXTRA_ARGS,
        help="Train a model.",
    )(train)

    judge_app = typer.Typer(pretty_exceptions_enable=False)
    judge_app.command(context_settings=CONTEXT_ALLOW_EXTRA_ARGS)(conversations)
    judge_app.command(context_settings=CONTEXT_ALLOW_EXTRA_ARGS)(dataset)
    judge_app.command(context_settings=CONTEXT_ALLOW_EXTRA_ARGS)(model)
    app.add_typer(
        judge_app, name="judge", help="Judge datasets, models or conversations."
    )

    launch_app = typer.Typer(pretty_exceptions_enable=False)
    launch_app.command()(down)
    launch_app.command(name="run", context_settings=CONTEXT_ALLOW_EXTRA_ARGS)(
        launcher_run
    )
    launch_app.command()(status)
    launch_app.command()(stop)
    launch_app.command(context_settings=CONTEXT_ALLOW_EXTRA_ARGS)(up)
    launch_app.command()(which)
    app.add_typer(launch_app, name="launch", help="Launch jobs remotely.")
    return app


def run():
    """The entrypoint for the CLI."""
    app = get_app()
    return app()


<<<<<<< HEAD
if "sphinx" in sys.modules:
=======
if "sphinx-build" in sys.modules:
    # Create the CLI app when building the docs to auto-generate the CLI reference.
>>>>>>> 1939fbb7
    app = get_app()<|MERGE_RESOLUTION|>--- conflicted
+++ resolved
@@ -60,10 +60,6 @@
     return app()
 
 
-<<<<<<< HEAD
-if "sphinx" in sys.modules:
-=======
 if "sphinx-build" in sys.modules:
     # Create the CLI app when building the docs to auto-generate the CLI reference.
->>>>>>> 1939fbb7
     app = get_app()