import copy
import io
from abc import ABC, abstractmethod
<<<<<<< HEAD
from typing import Dict, Final, List, NamedTuple, Optional, Tuple, Union
=======
from typing import NamedTuple, Optional, Union
>>>>>>> b30712db

import numpy as np
import requests
import torch
from PIL import Image
from typing_extensions import override

import oumi.core.constants as constants
from oumi.builders.processors import build_processor
from oumi.core.datasets import BaseSftDataset
from oumi.core.processors.base_processor import BaseProcessor
from oumi.core.tokenizers.base_tokenizer import BaseTokenizer
from oumi.core.types.conversation import Conversation, Message, Role, Type
from oumi.utils.logging import logger


class _SpecialTokens(NamedTuple):
    """Special tokens used by VisionLanguageSftDataset."""

    image_token: Optional[str]
    image_token_id: Optional[int]
    label_ignore_index: Optional[int]


class InputFeatureSpec(NamedTuple):
    feature_name: str
    required: bool


_INPUT_FEATURES_LIST: Final[List[InputFeatureSpec]] = [
    InputFeatureSpec(feature_name="input_ids", required=True),
    InputFeatureSpec(feature_name="pixel_values", required=True),
    InputFeatureSpec(feature_name="attention_mask", required=True),
    InputFeatureSpec(feature_name="labels", required=True),
    # Llama 3.2 Vision
    InputFeatureSpec(feature_name="aspect_ratio_ids", required=False),
    InputFeatureSpec(feature_name="aspect_ratio_mask", required=False),
    InputFeatureSpec(feature_name="cross_attention_mask", required=False),
    # Qwen2 VL
    InputFeatureSpec(feature_name="image_grid_thw", required=False),
]
_INPUT_FEATURES_DICT: Final[Dict[str, InputFeatureSpec]] = {
    spec.feature_name: spec for spec in _INPUT_FEATURES_LIST
}


class VisionLanguageSftDataset(BaseSftDataset, ABC):
    """Abstract dataset for vision-language models.

    This class extends BaseSftDataset to provide functionality specific to
    vision-language tasks. It handles the processing of both image and text data.

    Note:
        This dataset is designed to work with models that can process both
        image and text inputs simultaneously, such as CLIP, BLIP, or other
        multimodal architectures.

    Example:
        >>> class MyVisionLanguageSftDataset(VisionLanguageSftDataset):
        ...     def transform_conversation(self, example: dict) -> Conversation:
        ...         # Implement the abstract method
        ...         # Convert the raw example into a Conversation object
        ...         pass
        >>>
        >>> dataset = MyVisionLanguageSftDataset(
        ...     processor_name="openai/clip-vit-base-patch32",
        ...     dataset_name="coco_captions",
        ...     split="train"
        ... )
        >>> sample = next(iter(dataset))
        >>> print(sample.keys())
    """

    def __init__(
        self,
        *,
        tokenizer: Optional[BaseTokenizer] = None,
        processor: Optional[BaseProcessor] = None,
        processor_name: Optional[str] = None,
        label_ignore_index: Optional[int] = constants.LABEL_IGNORE_INDEX,
        limit: Optional[int] = None,
        trust_remote_code: bool = False,
        **kwargs,
    ) -> None:
        """Initializes a new instance of the VisionLanguageDataset class."""
        super().__init__(tokenizer=tokenizer, **kwargs)

        if tokenizer is None:
            raise ValueError(
                f"Tokenizer must be provided for {self.__class__.__name__}"
            )

        if processor is not None:
            if processor_name:
                logger.warning(
                    "Both processor and processor_name are provided. "
                    f"Ignoring processor_name: {processor_name}"
                )
        elif processor_name:
            processor = build_processor(
                processor_name, tokenizer, trust_remote_code=trust_remote_code
            )

        self._processor: Optional[BaseProcessor] = processor
        if self._processor is not None:
            if not callable(self._processor):
                raise ValueError("Processor is not callable!")
            self._image_processor = self._processor.image_processor
        else:
            assert self._processor is None
            self._tokenizer = None  # Reset base class's member variable.
            self._image_processor = None

        self._special_tokens: _SpecialTokens = _SpecialTokens(
            image_token=(self._processor.image_token if self._processor else None),
            image_token_id=(
                self._processor.image_token_id if self._processor else None
            ),
            label_ignore_index=label_ignore_index,
        )

        if limit is not None:
            # TODO: this should be removed when we switch to datapipes.
            # Right now, we have to iterate over the whole dataset at init time,
            # Which takes way to long.
            self._data = self._data.head(limit)

    @abstractmethod
    def transform_conversation(self, example: dict) -> Conversation:
        """Transforms a raw example into an Oumi Conversation object.

        Args:
            example (dict): A dictionary representing a single conversation example.

        Returns:
            Conversation: A Conversation object representing the conversation.
        """
        raise NotImplementedError

    @override
    def transform(self, sample: dict) -> dict:
        """Transforms an Oumi conversation into a dictionary of inputs for a model.

        Args:
            sample (dict): A dictionary representing a single conversation example.

        Returns:
            dict: A dictionary of inputs for a model.
        """
        if self._processor is None:
            raise ValueError("Processor required for transform")

        conversation = self.transform_conversation(sample)

        if self._processor.chat_template is None:
            image, prompt = self._prepare_simple_model(conversation)

            inputs = self._processor(
                images=[image],
                text=[prompt],
                return_tensors=self._return_tensors,
                padding=True,
            )
        else:
            images, prompt = self._prepare_instruct_model(conversation)

            inputs = self._processor(
                images=images,
                text=[prompt],
                return_tensors=self._return_tensors,
                padding=True,
            )

        # Clone `input_ids` as `labels`.
        input_ids = inputs["input_ids"]
        if isinstance(input_ids, torch.Tensor):
            inputs["labels"] = input_ids.clone()
        else:
            inputs["labels"] = copy.deepcopy(inputs["input_ids"])

        # Processors by default return a list of tensors for each key
        # We need to squeeze the first dimension so that it works with the data-loader
        # Images will be of shape (C, H, W) and texts will be of shape (T)
        # However, this is going to break models that support multiple images
        # TODO: OPE-355 add support for multiple images
        for feature_name, feature_spec in _INPUT_FEATURES_DICT.items():
            if (not feature_spec.required) and (feature_name not in inputs):
                continue
            x = inputs[feature_name]

            if isinstance(x, (torch.Tensor, np.ndarray, list)):
                inputs[feature_name] = x[0]
            else:
                raise ValueError(
                    f"Unexpected type of the feature '{feature_name}': {type(x)}"
                )

        # Ignore `image_token_id`-s in the loss computation.
        if (
            self._special_tokens.label_ignore_index is not None
            and self._special_tokens.image_token_id is not None
        ):
            labels = inputs["labels"]
            image_token_id = int(self._special_tokens.image_token_id)
            label_ignore_index = int(self._special_tokens.label_ignore_index)
            if isinstance(labels, (torch.Tensor, np.ndarray)):
                # Modify in-place
                labels[labels == image_token_id] = label_ignore_index
            else:
                # Create numpy array, modify, and copy back.
                labels = np.array(labels)
                labels[labels == image_token_id] = label_ignore_index
                inputs["labels"] = labels.tolist()

        return inputs.data

    def _prepare_simple_model(
        self, conversation: Conversation
    ) -> tuple[Image.Image, str]:
        """Prepares the images and prompt for a simple model.

        Simple models only use the last image and text turn in the conversation. They
        don't use the chat template, so the prompt is just the last text turn.
        """
        image_turns = [turn for turn in conversation.messages if turn.is_image()]
        text_turns = [turn for turn in conversation.messages if turn.is_text()]

        if not image_turns:
            raise ValueError("Conversation must contain at least one image turn")
        if not text_turns:
            raise ValueError("Conversation must contain at least one text turn")

        last_image_turn = image_turns[-1]
        last_text_turn = text_turns[-1].content or ""

        prompt = last_text_turn
        image = self._load_image(last_image_turn)

        return image, prompt

    def _prepare_instruct_model(
        self, conversation: Conversation
    ) -> tuple[list[Image.Image], str]:
        """Prepares the images and prompt for an instruct model.

        Instruct models use the chat template to generate the prompt, and can include
        multiple images and text turns.
        """
        if self._processor is None:
            raise ValueError("Processor is required for instruct model")

        # Generates the prompt using the chat template
        # including image placeholders for each image in the conversation
        texts = []
        for turn in conversation.messages:
            if turn.is_text() or turn.is_image():
                texts.append(turn)
            else:
                raise ValueError(f"Unsupported message type: {turn.type}")

        text = self._processor.apply_chat_template(texts, add_generation_prompt=False)

        # Loads the images from the conversation
        images = [turn for turn in conversation.messages if turn.is_image()]
        images = [self._load_image(image) for image in images]

        return images, text

    def _load_image(self, image: Union[str, Message]) -> Image.Image:
        """Loads an image from a message.

        Args:
            image (Union[str, Message]): A string representing the image path or a
                Message object.

        Returns:
            Image.Image: A PIL image.
        """
        if self._image_processor is None:
            raise ValueError("Processor required for transform")

        if isinstance(image, str):
            image_type = Type.IMAGE_URL if image.startswith("http") else Type.IMAGE_PATH
            image = Message(type=image_type, content=image, role=Role.USER)

        if image.type == Type.IMAGE_PATH:
            if image.content is None:
                raise ValueError("Image path is None")
            image_bin = Image.open(image.content).convert("RGB")

        elif image.type == Type.IMAGE_URL:
            if image.content is None:
                raise ValueError("Image URL is None")
            try:
                response = requests.get(image.content, stream=True)
                response.raise_for_status()
            except requests.exceptions.RequestException as e:
                logger.exception(f"Failed to download image: '{image.content}'")
                raise e
            image_bin = Image.open(io.BytesIO(response.content)).convert("RGB")

        elif image.type == Type.IMAGE_BINARY:
            if image.binary is None:
                raise ValueError("Image binary is None")
            image_bin = Image.open(io.BytesIO(image.binary)).convert("RGB")

        else:
            raise ValueError(f"Unsupported image type: {image.type}")

        return image_bin<|MERGE_RESOLUTION|>--- conflicted
+++ resolved
@@ -1,11 +1,7 @@
 import copy
 import io
 from abc import ABC, abstractmethod
-<<<<<<< HEAD
-from typing import Dict, Final, List, NamedTuple, Optional, Tuple, Union
-=======
-from typing import NamedTuple, Optional, Union
->>>>>>> b30712db
+from typing import Final, NamedTuple, Optional, Union
 
 import numpy as np
 import requests
@@ -35,7 +31,7 @@
     required: bool
 
 
-_INPUT_FEATURES_LIST: Final[List[InputFeatureSpec]] = [
+_INPUT_FEATURES_LIST: Final[list[InputFeatureSpec]] = [
     InputFeatureSpec(feature_name="input_ids", required=True),
     InputFeatureSpec(feature_name="pixel_values", required=True),
     InputFeatureSpec(feature_name="attention_mask", required=True),
@@ -47,7 +43,7 @@
     # Qwen2 VL
     InputFeatureSpec(feature_name="image_grid_thw", required=False),
 ]
-_INPUT_FEATURES_DICT: Final[Dict[str, InputFeatureSpec]] = {
+_INPUT_FEATURES_DICT: Final[dict[str, InputFeatureSpec]] = {
     spec.feature_name: spec for spec in _INPUT_FEATURES_LIST
 }
 
