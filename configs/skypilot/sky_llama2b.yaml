name: lema-train-example

resources:
  # Use 1 of the following GPUs depending on availability. No preference.
  # To view other GPU types use the following commands:
  # `sky show-gpus`, `sky show-gpus -a`
  accelerators: {"A100"}  # "A100-80GB-SXM", "H100-80GB-SXM", "A100-80GB", "H100-80GB"
  # To configure single-node, multi-gpu (N GPUs) training, set `accelerators:` above to
  # something like this: {"A40": N}
  any_of:
    - use_spot: true
    - use_spot: false

# Upload a working directory to remote ~/sky_workdir.
workdir: .

envs:
  WANDB_PROJECT: lema-train-test
  LEMA_RUN_NAME: llama2b.pt

# Upload local files.
file_mounts:
  ~/.netrc: ~/.netrc  # mount local netrc file to access private repos
  # /artifacts:
  #   name: lema-dev-private # Not available on lambda
  #   mode: MOUNT

  /lema_dev_dir_gcs:
    source: gs://lema-dev-europe-west4
    store: gcs
    mode: MOUNT
  # gs://lema-dev-europe-west4/datasets/fineweb-edu/sample-10BT
  # gs://lema-dev-europe-west4/datasets/fineweb-edu/hf_pretokenized-sample-10BT

setup: |
  set -e
  pip install '.[train]'
  # FLASH_ATTENTION_SKIP_CUDA_BUILD=TRUE pip install flash-attn --no-build-isolation
  pip install flash-attn --no-build-isolation

run: |
  set -e  # Exit if any command failed.

  # Run some checks, and export "LEMA_*" env vars
  source ./configs/skypilot/sky_init.sh

  TRAIN_DATASETS="data.train.datasets=
  - dataset_name: \"/lema_dev_dir_gcs/datasets/fineweb-edu/hf_pretokenized-sample-10BT\"
    subset: \"default\"
    split: \"train\"
  "

  set -x  # Print "torchrun" command with expanded variables
  torchrun \
      --nnodes=${LEMA_NUM_NODES} \
      --node-rank=${SKYPILOT_NODE_RANK} \
      --nproc-per-node=${SKYPILOT_NUM_GPUS_PER_NODE} \
      --master-addr=${LEMA_MASTER_ADDR} \
      --master-port=8007 \
      -m lema.train \
      -c configs/lema/llama2b.pt.yaml \
      "$TRAIN_DATASETS" \
      "training.run_name='${LEMA_RUN_NAME}.${SKYPILOT_TASK_ID}'" \
      "training.output_dir=/lema_dev_dir_gcs/nikolai/runs/${LEMA_RUN_NAME}" \
      "training.optimizer='adafactor'" \
      "training.per_device_train_batch_size=4" \
      "training.gradient_accumulation_steps=64" \
      "data.train.experimental_use_async_dataset=true" \
      "training.compile=true" \
<<<<<<< HEAD
      "training.max_steps=3" \
      "training.save_steps=0" \
      "training.save_final_model=false" \
      "training.dataloader_num_workers=2" \
      "training.dataloader_prefetch_factor=4" \
=======
      "training.max_steps=20" \
      "training.save_steps=100" \
      "training.save_final_model=true" \
      "training.dataloader_num_workers=auto" \
      "training.dataloader_prefetch_factor=32" \
>>>>>>> 08924aa1
      "training.include_performance_metrics=true" \
      "training.ddp_find_unused_parameters=false" \
      "training.try_resume_from_last_checkpoint=false" \
      "training.profiler.enable_cpu_profiling=true" \
      "training.profiler.enable_cuda_profiling=true" \
      "training.profiler.profile_memory=false" \
      "training.enable_wandb=true"

  echo "Node ${SKYPILOT_NODE_RANK} is all done!"

#  sky launch -i 10  --env LEMA_RUN_NAME=llama2b.pt.8xA10040GB.gcsdata.wandb.v301 --cloud GCP --use-spot --num-nodes 1 --gpus "A100:8" --cluster xrdaukar-1node8gpu-01-lema-cluster ./configs/skypilot/sky_llama2b.yaml

#  sky launch -i 10  --env LEMA_RUN_NAME=llama2b.pt.8xA10040GB.profile_cpu_cuda.v304 --cloud GCP --use-spot --num-nodes 1 --gpus "A100:8" --cluster xrdaukar-1node8gpu-02-lema-cluster ./configs/skypilot/sky_llama2b.yaml

#  sky launch -i 10  --env LEMA_RUN_NAME=llama2b.pt.8xA10040GB.profile_cpu_cuda_mem.v305 --cloud GCP --use-spot --num-nodes 1 --gpus "A100:8" --cluster xrdaukar-1node8gpu-01-lema-cluster ./configs/skypilot/sky_llama2b.yaml

#  sky launch -i 10  --env LEMA_RUN_NAME=llama2b.pt.8xA10040GB.3steps.profile_cpu_cuda.v306 --cloud GCP --use-spot --num-nodes 1 --gpus "A100:8" --cluster xrdaukar-1node8gpu-01-lema-cluster ./configs/skypilot/sky_llama2b.yaml


# 2024-08-06:
# sky launch -i 10  --env LEMA_RUN_NAME=llama2b.pt.1node.4xA10040GB.gcsdata_orig.v101 --cloud GCP --use-spot --num-nodes 1 --gpus "A100:4" --cluster xrdaukar-1node4gpu-01-lema-cluster ./configs/skypilot/sky_llama2b.yaml

# sky launch -i 10  --env LEMA_RUN_NAME=llama2b.pt.1node.4xA10040GB.gcsdata_hfpretok.v102 --cloud GCP --use-spot --num-nodes 1 --gpus "A100:4" --cluster xrdaukar-1node4gpu-02-lema-cluster ./configs/skypilot/sky_llama2b.yaml<|MERGE_RESOLUTION|>--- conflicted
+++ resolved
@@ -67,19 +67,11 @@
       "training.gradient_accumulation_steps=64" \
       "data.train.experimental_use_async_dataset=true" \
       "training.compile=true" \
-<<<<<<< HEAD
-      "training.max_steps=3" \
-      "training.save_steps=0" \
-      "training.save_final_model=false" \
-      "training.dataloader_num_workers=2" \
-      "training.dataloader_prefetch_factor=4" \
-=======
       "training.max_steps=20" \
       "training.save_steps=100" \
       "training.save_final_model=true" \
       "training.dataloader_num_workers=auto" \
       "training.dataloader_prefetch_factor=32" \
->>>>>>> 08924aa1
       "training.include_performance_metrics=true" \
       "training.ddp_find_unused_parameters=false" \
       "training.try_resume_from_last_checkpoint=false" \
