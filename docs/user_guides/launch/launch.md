# Launch

```{toctree}
:maxdepth: 2
:caption: Judge
:hidden:

deploy
remote
skypilot
<<<<<<< HEAD
```

```{attention}
Section under construction. Contributions welcome!
=======
>>>>>>> 5b55516c
```

To train on a cloud GPU cluster, first make sure to have all the dependencies installed:

For specific cloud providers:

  ```bash
  pip install oumi[aws]     # For Amazon Web Services
  pip install oumi[azure]   # For Microsoft Azure
  pip install oumi[gcp]     # For Google Cloud Platform
  pip install oumi[lambda]  # For Lambda Cloud
  pip install oumi[runpod]  # For RunPod
  ```

Then setup your cloud credentials:

- [Google Cloud](https://github.com/oumi-ai/oumi/wiki/Clouds-Setup)
- [Runpod](https://skypilot.readthedocs.io/en/latest/getting-started/installation.html#runpod)
- [Lambda Labs](https://skypilot.readthedocs.io/en/latest/getting-started/installation.html#lambda-cloud)

Your environment should be ready! Use this to check:

```shell
sky check
```

You can look at the existing clusters with the following command:

```shell
sky status
```

To see the available GPUs, you can use the following command:

```shell
sky show-gpus
```

You can add the `-a` flag to show all GPUs. Example GPUs include `A100` (40GB), `A100-80GB`, and `A100-80GB-SXM`.

To launch a job on the cloud, you can use the following command:

```shell
sky launch -c oumi-cluster configs/recipes/gpt2/pretraining/sky_job.yaml
```

To launch on the cloud of your choice, use the `--cloud` flag, ex. `--cloud gcp`.

Once you have already launched a job, you can use the following command to execute a job on an existing cluster:

```shell
sky exec -c oumi-cluster configs/recipes/gpt2/pretraining/sky_job.yaml
```

If you made any code changes to the codebase (not including configs), you need to run
`pip install '.'` in the `run` section of the SkyPilot config to install the
changes on the cluster.

Remember to stop the cluster when you are done to avoid extra charges. You can either do it manually (`sky down oumi-cluster`), or use the following to automatically take it down after 10 minutes of inactivity:

```shell
sky autostop oumi-cluster -i 10
```

Alternatively, you can include `-i 10` into your `sky launch` command (as shown above).<|MERGE_RESOLUTION|>--- conflicted
+++ resolved
@@ -8,13 +8,6 @@
 deploy
 remote
 skypilot
-<<<<<<< HEAD
-```
-
-```{attention}
-Section under construction. Contributions welcome!
-=======
->>>>>>> 5b55516c
 ```
 
 To train on a cloud GPU cluster, first make sure to have all the dependencies installed:
