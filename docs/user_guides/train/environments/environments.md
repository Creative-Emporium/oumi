--- conflicted
+++ resolved
@@ -13,12 +13,6 @@
 Training machine learning models requires different environments as you progress from initial experimentation & debugging to large-scale deployment.
 
 Oumi supports training in various environments to suit different workflows and preferences. Moving between environments is streamlined through consistent configuration:
-<<<<<<< HEAD
-=======
--  The `train.yaml` config file outlines your model, dataset, and training parameters,
--  The `job_config.yaml` contains your resource requirements (optional for training locally).
-
->>>>>>> 301f5ca6
 
 - The `train.yaml` config file outlines your model, dataset, and training parameters.
 - The `job_config.yaml` contains your resource requirements (optional for training locally).
@@ -30,12 +24,7 @@
 | {doc}`Local <local>` | Initial development, algorithmic testing | Provides rapid development cycles with immediate feedback loops. | CPU only, Single GPU, Multi-GPU (1-8) | 🟢 Easy:<br>Python + GPU drivers |
 | {doc}`VSCode, Cursor <vscode>` | Debugging | Step-by-step debugging capabilities with seamless Git integration and remote development support which allows you to debug your code running on a remote GPU machine. | CPU only, Single GPU, Multi-GPU (1-8) | 🟡 Moderate:<br>IDE setup + extensions |
 | {doc}`Notebooks <notebooks>` | Research, interactive experimentation, visualization | Enables fluid experimentation with real-time code execution and immediate feedback. | CPU only, Single GPU, Multi-GPU (1-8) | 🟢 Easy:<br>Jupyter setup |
-<<<<<<< HEAD
 | {doc}`Cloud <cloud>` | Production training, large-scale deployment, hyper-parameter tuning | Enterprise-grade deployment capabilities with automated resource allocation and cluster management. Integrates seamlessly with major cloud providers, with support for integrating with custom clusters. | Multi-node deployments (16+ GPUs)<br>Frontier-scale (1000+ GPUs) | Scales with size:<br>• 🟡 Moderate: Single node (1-8 GPUs)<br>• 🔴 Complex: Multi-node (16-64 GPUs)<br>• 🔴 Advanced: Large cluster (64+ GPUs) |
-=======
-| {doc}`Remote </user_guides/launch/launch>` | Production training, large-scale deployment, hyper-parameter tuning | Enterprise-grade deployment capabilities with automated resource allocation and cluster management. Integrates seamlessly with major cloud providers. | Multi-node deployments (16+ GPUs)<br>Frontier-scale (1000+ GPUs) | Scales with size:<br> 🟡 Moderate: Single node (1-8 GPUs)<br> 🔴 Complex: Multi-node (16-64 GPUs)<br> 🔴 Advanced: Large cluster (64+ GPUs) |
-
->>>>>>> 301f5ca6
 
 ## Recommended Workflow
 
