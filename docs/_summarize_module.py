import glob
import importlib
import inspect
import os
from pathlib import Path
from typing import List, Optional

import typer

app = typer.Typer()

GITHUB_BASE_URL = "https://github.com/oumi-ai/oumi/blob/main"


@app.command()
def summarize_module(
    module_name: str = typer.Argument(..., help="The name of the module to inspect"),
    filter_type: Optional[List[str]] = typer.Option(
        None, help="Filter for object types (class, method, attribute, function)"
    ),
    output_file: Optional[str] = typer.Option(
        None, help="File path to save the generated markdown"
    ),
    parent_class: Optional[str] = typer.Option(
        None, help="Only include children of this class (format: module.ClassName)"
    ),
    exclude_imported: bool = typer.Option(
        False, help="Only include objects defined in the module, not imported"
    ),
) -> str:
    """Generate a markdown table of objects defined in a Python module.

    Args:
        module_name: The name of the module to inspect.
        filter_type: Optional filter for object types.
            Can be 'class', 'method', 'attribute', 'function', or a list of these.
        output_file: Optional file path to save the generated markdown.
        parent_class: Optional parent class to filter children.
        exclude_imported: If True, only include objects defined in the module,
            not imported.

    Returns:
        A string containing the generated markdown table.

    Raises:
        ImportError: If the specified module cannot be imported.
        ValueError: If an invalid filter_type is provided.
    """
    try:
        module = importlib.import_module(module_name)
    except ImportError:
        raise ImportError(f"Could not import module '{module_name}'")

    valid_filters = ["class", "method", "attribute", "function"]
    if filter_type:
        if isinstance(filter_type, str):
            filter_type = [filter_type]

        if not all(f in valid_filters for f in filter_type):
            raise ValueError(f"Invalid filter_type. Must be one of {valid_filters}")

    parent = None
    if parent_class:
        try:
            parent_module, parent_class_name = parent_class.rsplit(".", 1)
            parent_module = importlib.import_module(parent_module)
            parent = getattr(parent_module, parent_class_name)
        except (ValueError, ImportError, AttributeError):
            raise ValueError(f"Invalid parent_class: {parent_class}")

    #
    # List of objects to be included in the markdown table
    #
    objects = []

    for name, obj in inspect.getmembers(module):
        if name.startswith("_"):  # skip private objects
            continue

        if exclude_imported and not _is_defined_in_module(obj, module):
            continue

        obj_type = _get_object_type(obj)

        if filter_type and obj_type not in filter_type:
            continue

        if parent and not _is_child_of(obj, parent):
            continue

        docstring = _get_object_docstring(obj, summary=True)
        reference = "{py:obj}" + f"`~{module_name}.{name}`"

        objects.append(
            {
                "name": name,
                "type": obj_type,
                "description": docstring,
                "reference": reference,
            }
        )

    #
    # Generate the markdown table
    #
    markdown = "| Name | Description | Reference |\n"
    markdown += "|------|-------------|-----------|\n"

    for obj in sorted(objects, key=lambda x: x["name"]):
        markdown += f"| {obj['name']} | {obj['description']} | {obj['reference']} |\n"

    if output_file:
        output_path = Path(output_file)
        output_path.parent.mkdir(parents=True, exist_ok=True)
        output_path.write_text(markdown)
    else:
        print(markdown)

    return markdown


@app.command()
def summarize_configs(
    config_folder: str = typer.Argument(..., help="The folder containing config files"),
    config_class: str = typer.Argument(
        ..., help="The class to instantiate configs (format: module.ClassName)"
    ),
    output_file: Optional[str] = typer.Option(
        None, help="File path to save the generated markdown"
    ),
):
    """Generate a markdown table summarizing config files in a folder.

    Args:
        config_folder: The folder containing config files.
        config_class: The class to instantiate configs (format: module.ClassName).
        output_file: Optional file path to save the generated markdown.

    Returns:
        A string containing the generated markdown table.

    Raises:
        ImportError: If the specified config_class cannot be imported.
        ValueError: If the config_folder does not exist.
    """
    config_path = Path(config_folder)
    if not config_path.is_dir():
        raise ValueError(f"Config folder does not exist: {config_folder}")

    try:
        module_name, class_name = config_class.rsplit(".", 1)
        module = importlib.import_module(module_name)
        config_cls = getattr(module, class_name)
    except (ValueError, ImportError, AttributeError):
        raise ImportError(f"Could not import config class: {config_class}")

    configs = []
<<<<<<< HEAD
    for config_file in glob.glob(str(config_path / "**" / "*.yaml"), recursive=True):
=======
    for config_file in config_path.rglob("*.yaml"):
>>>>>>> 5b55516c
        try:
            config = config_cls.from_yaml(config_file)
            configs.append(
                {
                    "name": Path(config_file).stem,
                    "type": config.__class__.__name__,
                    "path": os.path.relpath(config_file, config_folder),
                    "github_link": f"{GITHUB_BASE_URL}/{config_file}",
                }
            )
        except Exception:
            pass

    markdown = "| Name | Path | GitHub Link |\n"
    markdown += "|------|------|-------------|\n"

    for config in sorted(configs, key=lambda x: x["name"]):
        markdown += (
            f"| {config['name']} | {config['path']} "
            f"| [View on GitHub]({config['github_link']}) |\n"
        )

    if output_file:
        output_path = Path(output_file)
        output_path.parent.mkdir(parents=True, exist_ok=True)
        output_path.write_text(markdown)
    else:
        print(markdown)

    return markdown


def _get_object_docstring(obj, summary: bool = True) -> str:
    """Get the docstring of an object."""
    docstring = inspect.getdoc(obj) or "No description available"
    if summary:
        return docstring.split("\n")[0]
    return docstring


def _get_object_type(obj) -> str:
    """Get the type of an object."""
    if inspect.isclass(obj):
        return "class"
    elif inspect.isfunction(obj):
        return "function"
    elif inspect.ismodule(obj):
        return "module"
    elif isinstance(obj, property):
        return "property"
    elif inspect.ismethod(obj):
        return "method"
    elif isinstance(obj, (classmethod, staticmethod)):
        return "method"
    else:
        return "other"


def _is_child_of(obj, parent_class) -> bool:
    """Check if an object is a child of a parent class."""
    return (
        inspect.isclass(obj) and issubclass(obj, parent_class) and obj != parent_class
    )


def _is_defined_in_module(obj, module):
    """Check if an object is defined in the given module."""
    try:
        return inspect.getmodule(obj) == module
    except AttributeError:
        # Some objects might not have a module, assume they're not defined in the module
        return False


if __name__ == "__main__":
    app()<|MERGE_RESOLUTION|>--- conflicted
+++ resolved
@@ -1,4 +1,3 @@
-import glob
 import importlib
 import inspect
 import os
@@ -155,11 +154,7 @@
         raise ImportError(f"Could not import config class: {config_class}")
 
     configs = []
-<<<<<<< HEAD
-    for config_file in glob.glob(str(config_path / "**" / "*.yaml"), recursive=True):
-=======
     for config_file in config_path.rglob("*.yaml"):
->>>>>>> 5b55516c
         try:
             config = config_cls.from_yaml(config_file)
             configs.append(
