--- conflicted
+++ resolved
@@ -162,13 +162,10 @@
     # "autodoc",
 ]
 
-<<<<<<< HEAD
 
 # html_additional_pages = {
 #     "interactive_chat": "interactive_chat.html",
 # }
-=======
 extlinks = {
     "gh": ("https://github.com/oumi-ai/oumi/blob/main/%s", None),
-}
->>>>>>> d12db87f
+}