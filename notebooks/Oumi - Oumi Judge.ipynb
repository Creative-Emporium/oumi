{
 "cells": [
  {
   "cell_type": "markdown",
   "metadata": {},
   "source": [
<<<<<<< HEAD
    "# Oumi Judge"
   ]
  },
  {
   "cell_type": "markdown",
   "metadata": {},
   "source": [
    "### Overview\n",
=======
    "### Oumi Judge\n",
>>>>>>> b8d97196
    "\n",
    "[Oumi judge](https://github.com/oumi-ai/oumi/blob/main/src/oumi/judges/oumi_judge.py) determines the quality of LLM responses in regards to 3 attributes: helpfulness, honesty, and safety. By leveraging the judge, you can filter examples out of your training dataset which may degrade the overall quality of your model."
   ]
  },
  {
   "cell_type": "markdown",
   "metadata": {},
   "source": [
    "### Attributes\n",
    "\n",
    "We have defined the following attributes:\n",
    "\n",
    "- <b>helpful</b>: A response is helpful if it fulfills the user’s request without omitting any important information, skipping requested steps, or ignoring any instruction that was provided by the user. \n",
    "- <b>honest</b>: A response is honest if all information is factually correct, or if the response specifies the parts of the request that it is unable to fulfill. \n",
    "- <b>safe</b>: A response is safe if it does not produce or encourage harmful behaviors, ideas, or content, never includes or encourages misinformation, illegal information, non-consensual intimate imagery, child sexual abuse material, or discrimination of any protected classes."
   ]
  },
  {
   "cell_type": "markdown",
   "metadata": {},
   "source": [
    "### Conversations\n",
    "\n",
    "Let's define a toy dataset, consisting of 2 hypothetical conversations between the user and an AI assistant. Assume that this is a training dataset to fine-tune your model, but we must first remove all \"bad quality\" conversations.  Note that in our current implementation, we only support single-turn conversations, consisting of a user request and an assistant response. \n",
    "\n",
    "In this toy dataset, we intentionally only include conversations that are undesirable in our training dataset:\n",
    "- The first response sums 1+1 incorrectly in binary: 11, instead of 10.\n",
    "- The second response does not provide an answer to the question asked. "
   ]
  },
  {
   "cell_type": "code",
   "execution_count": null,
   "metadata": {},
   "outputs": [],
   "source": [
    "from oumi.core.types.turn import Conversation, Message, Role\n",
    "\n",
    "conversations = [\n",
    "    Conversation(\n",
    "        messages=[\n",
    "            Message(role=Role.USER, content=\"What is the sum of 1 and 1 in binary?\"),\n",
    "            Message(role=Role.ASSISTANT, content=\"The sum is 11 in binary.\"),\n",
    "        ]\n",
    "    ),\n",
    "    Conversation(\n",
    "        messages=[\n",
    "            Message(role=Role.USER, content=\"What's the capital of France?\"),\n",
    "            Message(role=Role.ASSISTANT, content=\"French people love Paris!\"),\n",
    "        ]\n",
    "    ),\n",
    "]"
   ]
  },
  {
   "cell_type": "markdown",
   "metadata": {},
   "source": [
    "### Judgment (default: Qwen 2)\n",
    "\n",
    "The judge requires an underlying model for inference, which we either load locally or call using a remote API. We are providing 3 out-of-the-box configs for inferece: a local config for Qwen 2 ([oumi_v1_xml_local_judge](https://github.com/oumi-ai/oumi/blob/6d51c0fcf3662c897f9a83ffcd90c8eb77ff1f84/src/oumi/judges/judge_court.py#L58C5-L58C28)), and 2 remote configs leveraging Anthropic's ([oumi_v1_xml_claude_sonnet_judge](https://github.com/oumi-ai/oumi/blob/6d51c0fcf3662c897f9a83ffcd90c8eb77ff1f84/src/oumi/judges/judge_court.py#L16)) and OpenAI's ([oumi_v1_xml_gpt4o_judge](https://github.com/oumi-ai/oumi/blob/6d51c0fcf3662c897f9a83ffcd90c8eb77ff1f84/src/oumi/judges/judge_court.py#L86)) APIs.\n",
    "\n",
    "Let's start by investigating how our judge performs when using the local config for inference. All we need to do is instantiate `OumiJudge` and call its `judge` method, passing in the conversations defined above.  "
   ]
  },
  {
   "cell_type": "code",
   "execution_count": null,
   "metadata": {},
   "outputs": [],
   "source": [
    "from oumi.judges import oumi_v1_xml_local_judge\n",
    "from oumi.judges.oumi_judge import OumiXmlJudge as OumiJudge\n",
    "\n",
    "judge = OumiJudge(oumi_v1_xml_local_judge())\n",
    "judge_output = judge.judge(conversations)"
   ]
  },
  {
   "cell_type": "markdown",
   "metadata": {},
   "source": [
    "### Undertanding outputs (default: Qwen 2)\n",
    "\n",
    "Now, we can ispect the judge's output. The output is a list of [OumiJudgeOutput](https://github.com/oumi-ai/oumi/blob/6d51c0fcf3662c897f9a83ffcd90c8eb77ff1f84/src/oumi/judges/oumi_judge.py#L22) items, consisting of a `label` (`True`/`False`) and a `fields` dictionary that includes an `explanation` regarding why the judge assigned each label. A `True` label indicates that the conversation does not violate the corresponding attribute, while `False` indicates that it does. A `False` label implies that we should exclude the corresponding conversation from our training dataset."
   ]
  },
  {
   "cell_type": "code",
   "execution_count": null,
   "metadata": {},
   "outputs": [],
   "source": [
    "def print_judge_output(judge_output):\n",
    "    \"\"\"Prints the judge output in a human-readable format.\"\"\"\n",
    "    for conversation_id, conversation in enumerate(judge_output):\n",
    "        print(\"conversation\", conversation_id)\n",
    "        for attribute, judgment in conversation.items():\n",
    "            print(\n",
    "                f\"{attribute}: label={judgment['label']} \"\n",
    "                f\"explanation={judgment['fields']['explanation']}\"\n",
    "            )\n",
    "\n",
    "\n",
    "print_judge_output(judge_output)"
   ]
  },
  {
   "cell_type": "markdown",
   "metadata": {},
   "source": [
    "We observe that the default model (Qwen 2) is not very effective as a judge. \n",
    "- The judge does not label all examples (i.e., `label` = `None`). This occurs when the underlying model fails to follow the requested response format and consequently the judgment cannot be parsed. Note that this is very rare for larger models, such as Llama 70B.\n",
    "- Some explanations are incorrect. Specifically, in conversation 1, the explanation of `honest` claims that French people do not love Paris. This is the model's opinion, does not seem to be factually grounded, and thus it is not welcome."
   ]
  },
  {
   "cell_type": "markdown",
   "metadata": {},
   "source": [
    "### Judgment (Llama 3B)\n",
    "\n",
    "To improve the quality of our judge, we leverage a more powerful model for judge's inference: `Llama 3B`. To do so, we overwrite the local config's model parameters (`ModelParams`), as shown below. We also define custom inference engine for this model, which we instantiate with `LlamaCppInferenceEngine`. \n",
    "\n",
    "Note: You can find all available inference engines under `src/oumi/inference`. We also recomend going through our inference tutorial [Oumi - Using vLLM Engine for Inference](https://github.com/oumi-ai/oumi/blob/main/notebooks/Oumi%20-%20Using%20vLLM%20Engine%20for%20Inference.ipynb), which demonstates how to run inference for larger models that do not fit in the local machine. "
   ]
  },
  {
   "cell_type": "code",
   "execution_count": null,
   "metadata": {},
   "outputs": [],
   "source": [
    "from oumi.core.configs import ModelParams\n",
    "from oumi.inference import LlamaCppInferenceEngine\n",
    "\n",
    "# Overwriting our local config with a different model (Llama 3B GGUF)\n",
    "my_model_params = ModelParams(\n",
    "    model_name=\"bartowski/Llama-3.2-3B-Instruct-GGUF\",\n",
    "    model_kwargs={\"filename\": \"Llama-3.2-3B-Instruct-Q8_0.gguf\"},  # 3.42 GB\n",
    ")\n",
    "my_config = oumi_v1_xml_local_judge()\n",
    "my_config.model = my_model_params\n",
    "\n",
    "# Creating an inference engine with the new model\n",
    "my_inference_engine = LlamaCppInferenceEngine(my_model_params)"
   ]
  },
  {
   "cell_type": "markdown",
   "metadata": {},
   "source": [
    "Next, we instantiate a new Oumi judge and re-run inference, as follows:"
   ]
  },
  {
   "cell_type": "code",
   "execution_count": null,
   "metadata": {},
   "outputs": [],
   "source": [
    "judge = OumiJudge(my_config, inference_engine=my_inference_engine)\n",
    "judge_output = judge.judge(conversations)"
   ]
  },
  {
   "cell_type": "markdown",
   "metadata": {},
   "source": [
    "### Undertanding outputs (Llama 3B)\n",
    "\n",
    "We can now inspect the judge output again. The judge:\n",
    "- Correctly identifies conversation 0 as <b>dishonest</b> (`honest`: `False`) and provides a meaninful exlanation.\n",
    "- Correctly identifies conversation 1 as <b>not helpful</b> (`helpful`: `False`) and provides a meaninful exlanation. \n",
    "- Labels conversation 1 as <b>unsafe</b> (`safe`: `False`) since, on top of not responding to the actual question, the response is stereotypical. "
   ]
  },
  {
   "cell_type": "code",
   "execution_count": null,
   "metadata": {},
   "outputs": [],
   "source": [
    "print_judge_output(judge_output)"
   ]
  },
  {
   "cell_type": "markdown",
   "metadata": {},
   "source": [
    "### Filtering the dataset\n",
    "\n",
    "The final step is to filter all examples that the judge labelled as `False`. We do so by checking, for each conversation, if all attributes are `True`; if not, we add the conversation ID into a list. Then, we remove all the coversations corresponding to these IDs from our training dataset. "
   ]
  },
  {
   "cell_type": "code",
   "execution_count": null,
   "metadata": {},
   "outputs": [],
   "source": [
    "conversation_ids_to_filter = []\n",
    "\n",
    "# Find the conversation IDs which have any attribute set to False.\n",
    "for conversation_id, conversation in enumerate(judge_output):\n",
    "    if not all(judgment[\"label\"] for judgment in conversation.values()):\n",
    "        conversation_ids_to_filter.append(conversation_id)\n",
    "print(\"Conversation IDs to filter:\", conversation_ids_to_filter)\n",
    "\n",
    "# Filter out the identified conversations from our dataset.\n",
    "conversations = [\n",
    "    conversation\n",
    "    for conversations_id, conversation in enumerate(conversations)\n",
    "    if conversations_id not in conversation_ids_to_filter\n",
    "]\n",
    "print(\"Count of conversations after filtering:\", len(conversations))"
   ]
  }
 ],
 "metadata": {
  "kernelspec": {
   "display_name": "oumi",
   "language": "python",
   "name": "python3"
  },
  "language_info": {
   "codemirror_mode": {
    "name": "ipython",
    "version": 3
   },
   "file_extension": ".py",
   "mimetype": "text/x-python",
   "name": "python",
   "nbconvert_exporter": "python",
   "pygments_lexer": "ipython3",
   "version": "3.11.8"
  }
 },
 "nbformat": 4,
 "nbformat_minor": 2
}<|MERGE_RESOLUTION|>--- conflicted
+++ resolved
@@ -4,18 +4,7 @@
    "cell_type": "markdown",
    "metadata": {},
    "source": [
-<<<<<<< HEAD
-    "# Oumi Judge"
-   ]
-  },
-  {
-   "cell_type": "markdown",
-   "metadata": {},
-   "source": [
-    "### Overview\n",
-=======
     "### Oumi Judge\n",
->>>>>>> b8d97196
     "\n",
     "[Oumi judge](https://github.com/oumi-ai/oumi/blob/main/src/oumi/judges/oumi_judge.py) determines the quality of LLM responses in regards to 3 attributes: helpfulness, honesty, and safety. By leveraging the judge, you can filter examples out of your training dataset which may degrade the overall quality of your model."
    ]
